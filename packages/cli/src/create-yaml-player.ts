--- conflicted
+++ resolved
@@ -10,13 +10,9 @@
   MidsceneYamlScript,
   MidsceneYamlScriptEnv,
 } from '@midscene/core';
-<<<<<<< HEAD
-import { agentFromPyAutoGUI } from '@midscene/ios';
-=======
 import { createAgent } from '@midscene/core/agent';
 import type { AbstractInterface } from '@midscene/core/device';
 import { getDebug } from '@midscene/shared/logger';
->>>>>>> 1db5ea6c
 import { AgentOverChromeBridge } from '@midscene/web/bridge-mode';
 import { puppeteerAgentForTarget } from '@midscene/web/puppeteer-agent-launcher';
 import type { Browser } from 'puppeteer';
@@ -130,7 +126,7 @@
         }
         assert(
           webTarget.bridgeMode === 'newTabWithUrl' ||
-            webTarget.bridgeMode === 'currentTab',
+          webTarget.bridgeMode === 'currentTab',
           `bridgeMode config value must be either "newTabWithUrl" or "currentTab", but got ${webTarget.bridgeMode}`,
         );
 
@@ -189,21 +185,6 @@
         return { agent, freeFn };
       }
 
-<<<<<<< HEAD
-      // handle ios
-      if (typeof yamlScript.ios !== 'undefined') {
-        const iosTarget = yamlScript.ios;
-        const agent = await agentFromPyAutoGUI({
-          serverUrl: iosTarget.serverUrl,
-          serverPort: iosTarget.serverPort,
-          autoDismissKeyboard: iosTarget.autoDismissKeyboard,
-          mirrorConfig: iosTarget.mirrorConfig,
-        });
-
-        freeFn.push({
-          name: 'destroy_ios_agent',
-          fn: () => agent.destroy(),
-=======
       // handle general interface
       if (typeof yamlScript.interface !== 'undefined') {
         const interfaceTarget = yamlScript.interface;
@@ -254,18 +235,13 @@
           fn: () => {
             agent.destroy();
           },
->>>>>>> 1db5ea6c
         });
 
         return { agent, freeFn };
       }
 
       throw new Error(
-<<<<<<< HEAD
-        'No valid target configuration found in the yaml script, should be either "web", "android", or "ios"',
-=======
         'No valid interface configuration found in the yaml script, should be either "web", "android", or "interface"',
->>>>>>> 1db5ea6c
       );
     },
     undefined,
